import isString from 'lodash/isString'
import isFunction from 'lodash/isFunction'
import map from 'lodash/map'

import serialize from './serialize'

async function write (config, req, res) {
  try {
    const entry = {
      expires: config.expires,
      data: serialize(config, req, res)
    }

    await config.store.setItem(config.uuid, entry)
  } catch (err) {
    config.debug('Could not store response', err)

    if (config.clearOnError) {
      try {
        await config.store.clear()
      } catch (err) {
        config.debug('Could not clear store', err)
      }
    }

    return false
  }

  return true
}

async function read (config, req) {
  const { uuid } = config

  const entry = await config.store.getItem(uuid)

  if (!entry || !entry.data) {
    config.debug('cache-miss', req.url)
    const error = new Error()

    error.reason = 'cache-miss'
    error.message = 'Entry not found from cache'

    throw error
  }

  const { expires, data } = entry

  // Do not check for stale cache if offline on client-side
  const offline = typeof navigator !== 'undefined' && 'onLine' in navigator && !navigator.onLine

  if (!offline && !config.acceptStale && expires !== 0 && (expires < Date.now())) {
    config.debug('cache-stale', req.url)
    const error = new Error()

    error.reason = 'cache-stale'
    error.message = 'Entry is stale'

    throw error
  }

  config.debug(config.acceptStale ? 'cache-hit-stale' : 'cache-hit', req.url)

  return data
}

function key (config) {
  if (isFunction(config.key)) return config.key

  let cacheKey

  if (isString(config.key)) cacheKey = req => `${config.key}/${req.url}${serializeQuery(req)}`
  else cacheKey = req => req.url + serializeQuery(req)

  return cacheKey
}

async function defaultInvalidate (cfg, req) {
  const method = req.method.toLowerCase()
  if (method !== 'get') {
    await cfg.store.removeItem(cfg.uuid)
  }
}

function invalidate (config = {}) {
<<<<<<< HEAD
  if (!isFunction(config.invalidate)) return config.invalidate
=======
  if (isFunction(config.invalidate)) return config.invalidate
  return defaultInvalidate
}
>>>>>>> 69269cef

function serializeQuery (req) {
  if (!req.params) return ''

  // Probably server-side, just stringify the object
  if (typeof URLSearchParams === 'undefined') return JSON.stringify(req.params)

  const isInstanceOfURLSearchParams = req.params instanceof URLSearchParams

  // Convert to an instance of URLSearchParams so it get serialized the same way
  if (!isInstanceOfURLSearchParams) {
    const params = req.params

    req.params = new URLSearchParams()

    // Using lodash/map even though we don't listen to output so we don't have to bundle lodash/forEach
    map(params, (value, key) => req.params.append(key, value))
  }

  return `?${req.params.toString()}`
}

export { read, write, key, invalidate }
export default { read, write, key, invalidate }<|MERGE_RESOLUTION|>--- conflicted
+++ resolved
@@ -83,13 +83,9 @@
 }
 
 function invalidate (config = {}) {
-<<<<<<< HEAD
-  if (!isFunction(config.invalidate)) return config.invalidate
-=======
   if (isFunction(config.invalidate)) return config.invalidate
   return defaultInvalidate
 }
->>>>>>> 69269cef
 
 function serializeQuery (req) {
   if (!req.params) return ''
